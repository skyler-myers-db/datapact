DECLARE VARIABLE validation_begin_ts TIMESTAMP DEFAULT current_timestamp();

CREATE OR REPLACE TEMP VIEW final_metrics_view AS
WITH
count_metrics AS (
  SELECT
    (SELECT COUNT(1) FROM `cat`.`sch`.`src`) AS source_count,
    (SELECT COUNT(1) FROM `cat`.`sch`.`tgt`) AS target_count
)
,
row_hash_metrics AS (
  SELECT COUNT(1) AS total_compared_rows,
         COALESCE(SUM(CASE WHEN s.row_hash <> t.row_hash THEN 1 ELSE 0 END), 0) AS mismatch_count
  FROM (
    SELECT
`id1`, `id2`,
      md5(to_json(struct(*))) AS row_hash
    FROM `cat`.`sch`.`src`
  ) s
  INNER JOIN (
    SELECT
`id1`, `id2`,
      md5(to_json(struct(*))) AS row_hash
    FROM `cat`.`sch`.`tgt`
  ) t
  ON s.`id1` = t.`id1` AND s.`id2` = t.`id2`)
,
null_metrics_v1 AS (
  SELECT
    SUM(CASE WHEN s.`v1` IS NULL THEN 1 ELSE 0 END) as source_nulls_v1,
    SUM(CASE WHEN t.`v1` IS NULL THEN 1 ELSE 0 END) as target_nulls_v1,
    COUNT(1) as total_compared_v1
  FROM `cat`.`sch`.`src` s JOIN `cat`.`sch`.`tgt` t
    ON s.`id1` = t.`id1` AND s.`id2` = t.`id2`),
null_metrics_v2 AS (
  SELECT
    SUM(CASE WHEN s.`v2` IS NULL THEN 1 ELSE 0 END) as source_nulls_v2,
    SUM(CASE WHEN t.`v2` IS NULL THEN 1 ELSE 0 END) as target_nulls_v2,
    COUNT(1) as total_compared_v2
  FROM `cat`.`sch`.`src` s JOIN `cat`.`sch`.`tgt` t
    ON s.`id1` = t.`id1` AND s.`id2` = t.`id2`)
,
agg_metrics_v1_SUM AS (
  SELECT
    TRY_CAST((SELECT SUM(`v1`) FROM `cat`.`sch`.`src`) AS DECIMAL(38, 6)) AS source_value_v1_SUM,
    TRY_CAST((SELECT SUM(`v1`) FROM `cat`.`sch`.`tgt`) AS DECIMAL(38, 6)) AS target_value_v1_SUM
),
agg_metrics_v1_AVG AS (
  SELECT
    TRY_CAST((SELECT AVG(`v1`) FROM `cat`.`sch`.`src`) AS DECIMAL(38, 6)) AS source_value_v1_AVG,
    TRY_CAST((SELECT AVG(`v1`) FROM `cat`.`sch`.`tgt`) AS DECIMAL(38, 6)) AS target_value_v1_AVG
),
agg_metrics_v2_SUM AS (
  SELECT
    TRY_CAST((SELECT SUM(`v2`) FROM `cat`.`sch`.`src`) AS DECIMAL(38, 6)) AS source_value_v2_SUM,
    TRY_CAST((SELECT SUM(`v2`) FROM `cat`.`sch`.`tgt`) AS DECIMAL(38, 6)) AS target_value_v2_SUM
)
SELECT
  validation_begin_ts AS validation_begin_ts,
  'cat' AS source_catalog,
  'sch' AS source_schema,
  'src' AS source_table,
  'cat' AS target_catalog,
  'sch' AS target_schema,
  'tgt' AS target_table,
  NULL AS business_domain,
  NULL AS business_owner,
  NULL AS business_priority,
  NULL AS expected_sla_hours,
  NULL AS estimated_impact_usd,
  parse_json(to_json(struct(
    NULL AS applied_filter
<<<<<<< HEAD
,
=======
, 
    'id1, id2' AS configured_primary_keys
, 
>>>>>>> 8d4ac456
    struct(
      FORMAT_NUMBER(source_count, '#,##0') AS source_count,
      FORMAT_NUMBER(target_count, '#,##0') AS target_count,
      FORMAT_STRING('%.2f%%', CAST(COALESCE(ABS(source_count - target_count) / NULLIF(CAST(source_count AS DOUBLE), 0), 0) * 100 AS DOUBLE)) as relative_diff_percent,
      FORMAT_STRING('%.2f%%', CAST(0.05 * 100 AS DOUBLE)) AS tolerance_percent,
      CASE WHEN COALESCE(ABS(source_count - target_count) / NULLIF(CAST(source_count AS DOUBLE), 0), 0) <= 0.05 THEN 'PASS' ELSE 'FAIL' END AS status
    ) AS count_validation,
    struct(
      FORMAT_NUMBER(total_compared_rows, '#,##0') AS compared_rows,
      FORMAT_NUMBER(mismatch_count, '#,##0') AS mismatch_count,
      FORMAT_STRING('%.2f%%', CAST(COALESCE((mismatch_count / NULLIF(CAST(total_compared_rows AS DOUBLE), 0)), 0) * 100 AS DOUBLE)) as mismatch_percent,
      FORMAT_STRING('%.2f%%', CAST(1e-06 * 100 AS DOUBLE)) AS tolerance_percent,
      CASE WHEN COALESCE((mismatch_count / NULLIF(CAST(total_compared_rows AS DOUBLE), 0)), 0) <= 1e-06 THEN 'PASS' ELSE 'FAIL' END AS status
    ) AS row_hash_validation,
    struct(
      FORMAT_NUMBER(source_nulls_v1, '#,##0') AS source_nulls,
      FORMAT_NUMBER(target_nulls_v1, '#,##0') AS target_nulls,FORMAT_STRING('%.2f%%', CAST(
        CASE
          WHEN source_nulls_v1 = 0 AND target_nulls_v1 > 0 THEN 100.0
          WHEN source_nulls_v1 = 0 THEN 0.0
          WHEN target_nulls_v1 = 0 AND source_nulls_v1 > 0 THEN 100.0
          ELSE COALESCE(ABS(source_nulls_v1 - target_nulls_v1) / NULLIF(CAST(source_nulls_v1 AS DOUBLE), 0), 0) * 100
        END AS DOUBLE
      )) as relative_diff_percent,FORMAT_STRING('%.2f%%', CAST(0.0 * 100 AS DOUBLE)) AS tolerance_percent,
  CASE WHEN     CASE
      WHEN source_nulls_v1 = 0 THEN target_nulls_v1 = 0
      ELSE COALESCE(ABS(source_nulls_v1 - target_nulls_v1) / NULLIF(CAST(source_nulls_v1 AS DOUBLE), 0), 0) <= 0.0
    END
 THEN 'PASS' ELSE 'FAIL' END AS status
    ) AS null_validation_v1,
    struct(
      FORMAT_NUMBER(source_nulls_v2, '#,##0') AS source_nulls,
      FORMAT_NUMBER(target_nulls_v2, '#,##0') AS target_nulls,FORMAT_STRING('%.2f%%', CAST(
        CASE
          WHEN source_nulls_v2 = 0 AND target_nulls_v2 > 0 THEN 100.0
          WHEN source_nulls_v2 = 0 THEN 0.0
          WHEN target_nulls_v2 = 0 AND source_nulls_v2 > 0 THEN 100.0
          ELSE COALESCE(ABS(source_nulls_v2 - target_nulls_v2) / NULLIF(CAST(source_nulls_v2 AS DOUBLE), 0), 0) * 100
        END AS DOUBLE
      )) as relative_diff_percent,FORMAT_STRING('%.2f%%', CAST(0.0 * 100 AS DOUBLE)) AS tolerance_percent,
  CASE WHEN     CASE
      WHEN source_nulls_v2 = 0 THEN target_nulls_v2 = 0
      ELSE COALESCE(ABS(source_nulls_v2 - target_nulls_v2) / NULLIF(CAST(source_nulls_v2 AS DOUBLE), 0), 0) <= 0.0
    END
 THEN 'PASS' ELSE 'FAIL' END AS status
    ) AS null_validation_v2    ,
    struct(
      FORMAT_NUMBER(source_value_v1_SUM, '#,##0.00') as source_value,
      FORMAT_NUMBER(target_value_v1_SUM, '#,##0.00') as target_value,
      FORMAT_STRING('%.2f%%', CAST((CASE
  WHEN source_value_v1_SUM IS NULL OR target_value_v1_SUM IS NULL THEN NULL
  WHEN source_value_v1_SUM = target_value_v1_SUM THEN CAST(0 AS DECIMAL(38, 12))
  WHEN GREATEST(ABS(source_value_v1_SUM), ABS(target_value_v1_SUM)) = 0 THEN CAST(0 AS DECIMAL(38, 12))
  ELSE
    CAST(ABS(source_value_v1_SUM - target_value_v1_SUM) AS DECIMAL(38, 12)) /
    CAST(GREATEST(ABS(source_value_v1_SUM), ABS(target_value_v1_SUM)) AS DECIMAL(38, 12))
END) * 100 AS DOUBLE)) as relative_diff_percent,
      FORMAT_STRING('%.2f%%', CAST(0.0 * 100 AS DOUBLE)) AS tolerance_percent,
      CASE WHEN COALESCE(CASE
  WHEN source_value_v1_SUM IS NULL OR target_value_v1_SUM IS NULL THEN NULL
  WHEN source_value_v1_SUM = target_value_v1_SUM THEN CAST(0 AS DECIMAL(38, 12))
  WHEN GREATEST(ABS(source_value_v1_SUM), ABS(target_value_v1_SUM)) = 0 THEN CAST(0 AS DECIMAL(38, 12))
  ELSE
    CAST(ABS(source_value_v1_SUM - target_value_v1_SUM) AS DECIMAL(38, 12)) /
    CAST(GREATEST(ABS(source_value_v1_SUM), ABS(target_value_v1_SUM)) AS DECIMAL(38, 12))
END, CAST(0 AS DECIMAL(38, 12))) <= 0.0 THEN 'PASS' ELSE 'FAIL' END AS status
    ) AS agg_validation_v1_SUM    ,
    struct(
      FORMAT_NUMBER(source_value_v1_AVG, '#,##0.00') as source_value,
      FORMAT_NUMBER(target_value_v1_AVG, '#,##0.00') as target_value,
      FORMAT_STRING('%.2f%%', CAST((CASE
  WHEN source_value_v1_AVG IS NULL OR target_value_v1_AVG IS NULL THEN NULL
  WHEN source_value_v1_AVG = target_value_v1_AVG THEN CAST(0 AS DECIMAL(38, 12))
  WHEN GREATEST(ABS(source_value_v1_AVG), ABS(target_value_v1_AVG)) = 0 THEN CAST(0 AS DECIMAL(38, 12))
  ELSE
    CAST(ABS(source_value_v1_AVG - target_value_v1_AVG) AS DECIMAL(38, 12)) /
    CAST(GREATEST(ABS(source_value_v1_AVG), ABS(target_value_v1_AVG)) AS DECIMAL(38, 12))
END) * 100 AS DOUBLE)) as relative_diff_percent,
      FORMAT_STRING('%.2f%%', CAST(1e-06 * 100 AS DOUBLE)) AS tolerance_percent,
      CASE WHEN COALESCE(CASE
  WHEN source_value_v1_AVG IS NULL OR target_value_v1_AVG IS NULL THEN NULL
  WHEN source_value_v1_AVG = target_value_v1_AVG THEN CAST(0 AS DECIMAL(38, 12))
  WHEN GREATEST(ABS(source_value_v1_AVG), ABS(target_value_v1_AVG)) = 0 THEN CAST(0 AS DECIMAL(38, 12))
  ELSE
    CAST(ABS(source_value_v1_AVG - target_value_v1_AVG) AS DECIMAL(38, 12)) /
    CAST(GREATEST(ABS(source_value_v1_AVG), ABS(target_value_v1_AVG)) AS DECIMAL(38, 12))
END, CAST(0 AS DECIMAL(38, 12))) <= 1e-06 THEN 'PASS' ELSE 'FAIL' END AS status
    ) AS agg_validation_v1_AVG    ,
    struct(
      FORMAT_NUMBER(source_value_v2_SUM, '#,##0.00') as source_value,
      FORMAT_NUMBER(target_value_v2_SUM, '#,##0.00') as target_value,
      FORMAT_STRING('%.2f%%', CAST((CASE
  WHEN source_value_v2_SUM IS NULL OR target_value_v2_SUM IS NULL THEN NULL
  WHEN source_value_v2_SUM = target_value_v2_SUM THEN CAST(0 AS DECIMAL(38, 12))
  WHEN GREATEST(ABS(source_value_v2_SUM), ABS(target_value_v2_SUM)) = 0 THEN CAST(0 AS DECIMAL(38, 12))
  ELSE
    CAST(ABS(source_value_v2_SUM - target_value_v2_SUM) AS DECIMAL(38, 12)) /
    CAST(GREATEST(ABS(source_value_v2_SUM), ABS(target_value_v2_SUM)) AS DECIMAL(38, 12))
END) * 100 AS DOUBLE)) as relative_diff_percent,
      FORMAT_STRING('%.2f%%', CAST(0.1 * 100 AS DOUBLE)) AS tolerance_percent,
      CASE WHEN COALESCE(CASE
  WHEN source_value_v2_SUM IS NULL OR target_value_v2_SUM IS NULL THEN NULL
  WHEN source_value_v2_SUM = target_value_v2_SUM THEN CAST(0 AS DECIMAL(38, 12))
  WHEN GREATEST(ABS(source_value_v2_SUM), ABS(target_value_v2_SUM)) = 0 THEN CAST(0 AS DECIMAL(38, 12))
  ELSE
    CAST(ABS(source_value_v2_SUM - target_value_v2_SUM) AS DECIMAL(38, 12)) /
    CAST(GREATEST(ABS(source_value_v2_SUM), ABS(target_value_v2_SUM)) AS DECIMAL(38, 12))
END, CAST(0 AS DECIMAL(38, 12))) <= 0.1 THEN 'PASS' ELSE 'FAIL' END AS status
    ) AS agg_validation_v2_SUM))) as result_payload,
  ( COALESCE(ABS(source_count - target_count) / NULLIF(CAST(source_count AS DOUBLE), 0), 0) <= 0.05 AND  COALESCE((mismatch_count / NULLIF(CAST(total_compared_rows AS DOUBLE), 0)), 0) <= 1e-06 AND CASE
        WHEN source_nulls_v1 = 0 THEN target_nulls_v1 = 0
        ELSE COALESCE(ABS(source_nulls_v1 - target_nulls_v1) / NULLIF(CAST(source_nulls_v1 AS DOUBLE), 0), 0) <= 0.0
      END AND CASE
        WHEN source_nulls_v2 = 0 THEN target_nulls_v2 = 0
        ELSE COALESCE(ABS(source_nulls_v2 - target_nulls_v2) / NULLIF(CAST(source_nulls_v2 AS DOUBLE), 0), 0) <= 0.0
      END AND  COALESCE(CASE
  WHEN source_value_v1_SUM IS NULL OR target_value_v1_SUM IS NULL THEN NULL
  WHEN source_value_v1_SUM = target_value_v1_SUM THEN CAST(0 AS DECIMAL(38, 12))
  WHEN GREATEST(ABS(source_value_v1_SUM), ABS(target_value_v1_SUM)) = 0 THEN CAST(0 AS DECIMAL(38, 12))
  ELSE
    CAST(ABS(source_value_v1_SUM - target_value_v1_SUM) AS DECIMAL(38, 12)) /
    CAST(GREATEST(ABS(source_value_v1_SUM), ABS(target_value_v1_SUM)) AS DECIMAL(38, 12))
END, CAST(0 AS DECIMAL(38, 12))) <= 0.0 AND  COALESCE(CASE
  WHEN source_value_v1_AVG IS NULL OR target_value_v1_AVG IS NULL THEN NULL
  WHEN source_value_v1_AVG = target_value_v1_AVG THEN CAST(0 AS DECIMAL(38, 12))
  WHEN GREATEST(ABS(source_value_v1_AVG), ABS(target_value_v1_AVG)) = 0 THEN CAST(0 AS DECIMAL(38, 12))
  ELSE
    CAST(ABS(source_value_v1_AVG - target_value_v1_AVG) AS DECIMAL(38, 12)) /
    CAST(GREATEST(ABS(source_value_v1_AVG), ABS(target_value_v1_AVG)) AS DECIMAL(38, 12))
END, CAST(0 AS DECIMAL(38, 12))) <= 1e-06 AND  COALESCE(CASE
  WHEN source_value_v2_SUM IS NULL OR target_value_v2_SUM IS NULL THEN NULL
  WHEN source_value_v2_SUM = target_value_v2_SUM THEN CAST(0 AS DECIMAL(38, 12))
  WHEN GREATEST(ABS(source_value_v2_SUM), ABS(target_value_v2_SUM)) = 0 THEN CAST(0 AS DECIMAL(38, 12))
  ELSE
    CAST(ABS(source_value_v2_SUM - target_value_v2_SUM) AS DECIMAL(38, 12)) /
    CAST(GREATEST(ABS(source_value_v2_SUM), ABS(target_value_v2_SUM)) AS DECIMAL(38, 12))
END, CAST(0 AS DECIMAL(38, 12))) <= 0.1) AS overall_validation_passed
FROM
count_metrics CROSS JOIN row_hash_metrics CROSS JOIN null_metrics_v1 CROSS JOIN null_metrics_v2 CROSS JOIN agg_metrics_v1_SUM CROSS JOIN agg_metrics_v1_AVG CROSS JOIN agg_metrics_v2_SUM
;

INSERT INTO `cat`.`res`.`history` (task_key, status, run_id, job_id, job_name, job_start_ts, validation_begin_ts, validation_complete_ts, source_catalog, source_schema, source_table, target_catalog, target_schema, target_table, business_domain, business_owner, business_priority, expected_sla_hours, estimated_impact_usd, result_payload)
SELECT 't_complex', CASE WHEN overall_validation_passed THEN 'SUCCESS' ELSE 'FAILURE' END,
:run_id, :job_id, 'complex_job', :job_start_ts, validation_begin_ts, current_timestamp(), source_catalog, source_schema, source_table, target_catalog, target_schema, target_table, business_domain, business_owner, business_priority, expected_sla_hours, estimated_impact_usd, result_payload FROM final_metrics_view;

SELECT RAISE_ERROR(CONCAT('DataPact validation failed for task: t_complex. Payload: \n', to_json(result_payload, map('pretty', 'true')))) FROM final_metrics_view WHERE overall_validation_passed = false;

SELECT to_json(result_payload, map('pretty', 'true')) AS result FROM final_metrics_view WHERE overall_validation_passed = true;<|MERGE_RESOLUTION|>--- conflicted
+++ resolved
@@ -70,13 +70,9 @@
   NULL AS estimated_impact_usd,
   parse_json(to_json(struct(
     NULL AS applied_filter
-<<<<<<< HEAD
-,
-=======
 , 
     'id1, id2' AS configured_primary_keys
 , 
->>>>>>> 8d4ac456
     struct(
       FORMAT_NUMBER(source_count, '#,##0') AS source_count,
       FORMAT_NUMBER(target_count, '#,##0') AS target_count,
