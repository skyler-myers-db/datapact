--- conflicted
+++ resolved
@@ -837,18 +837,9 @@
                         "  task_key, "
                         "  status, "
                         "  job_start_ts, "
-<<<<<<< HEAD
-                        "  result_payload:applied_filter,"
-                        "  result_payload:applied_filter IS NOT NULL AS is_filtered, "
-=======
-                        "  CAST(result_payload:applied_filter AS STRING) AS applied_filter, "
-                        "  CASE "
-                        "    WHEN CAST(result_payload:applied_filter AS STRING) IS NULL THEN false "
-                        "    WHEN trim(CAST(result_payload:applied_filter AS STRING)) = '' THEN false "
-                        "    ELSE true "
-                        "  END AS is_filtered, "
-                        "  CAST(result_payload:configured_primary_keys AS STRING) AS configured_primary_keys, "
->>>>>>> 8d4ac456
+                        "  result_payload:applied_filter, "
+                        "  result_payload:applied_filter IS NOT NULL is_filtered, "
+                        "  result_payload:configured_primary_keys, "
                         "  to_json(result_payload) as payload_json, "
                         "  run_id, "
                         "  job_name, "
@@ -2654,13 +2645,10 @@
                                                 "displayName": "Applied Filter",
                                             },
                                             {
-<<<<<<< HEAD
-=======
                                                 "fieldName": "configured_primary_keys",
                                                 "displayName": "Primary Keys",
                                             },
                                             {
->>>>>>> 8d4ac456
                                                 "fieldName": "payload_json",
                                                 "displayName": "Result Payload",
                                             },
