{# Inputs and helpers #}
{% set task_key_ = task_key -%}
{% set source_fqn = '`' ~ source_catalog ~ '`.`' ~ source_schema ~ '`.`' ~ source_table ~ '`' -%}
{% set target_fqn = '`' ~ target_catalog ~ '`.`' ~ target_schema ~ '`.`' ~ target_table ~ '`' -%}
{% set cte_names = [] -%}
{% set raw_filter = filter | default(None) -%}
{% if raw_filter is string -%}
  {% set filter_condition = raw_filter | trim -%}
  {% if filter_condition == '' -%}
    {% set filter_condition = none -%}
  {% endif -%}
{% else -%}
  {% set filter_condition = none -%}
{% endif -%}
{% if filter_condition -%}
  {% set builtin_source = 'filtered_source' -%}
  {% set builtin_target = 'filtered_target' -%}
{% else -%}
  {% set builtin_source = source_fqn -%}
  {% set builtin_target = target_fqn -%}
{% endif -%}
<<<<<<< HEAD
=======
{% if primary_keys %}
  {% set primary_keys_display = primary_keys | join(', ') %}
{% else %}
  {% set primary_keys_display = None %}
{% endif %}
>>>>>>> 8d4ac456

{# Helper macros #}
{% macro agg_rel_diff(column, agg) -%}
CASE
  WHEN source_value_{{ column }}_{{ agg }} IS NULL OR target_value_{{ column }}_{{ agg }} IS NULL THEN NULL
  WHEN source_value_{{ column }}_{{ agg }} = target_value_{{ column }}_{{ agg }} THEN CAST(0 AS DECIMAL(38, 12))
  WHEN GREATEST(ABS(source_value_{{ column }}_{{ agg }}), ABS(target_value_{{ column }}_{{ agg }})) = 0 THEN CAST(0 AS DECIMAL(38, 12))
  ELSE
    CAST(ABS(source_value_{{ column }}_{{ agg }} - target_value_{{ column }}_{{ agg }}) AS DECIMAL(38, 12)) /
    CAST(GREATEST(ABS(source_value_{{ column }}_{{ agg }}), ABS(target_value_{{ column }}_{{ agg }})) AS DECIMAL(38, 12))
END
{%- endmacro %}

{% macro sql_string(value) -%}
{%- if value is undefined or value is none -%}
NULL
{%- else -%}
'{{ value | replace("'", "''") }}'
{%- endif -%}
{%- endmacro %}

{% macro sql_number(value) -%}
{%- if value is undefined or value is none -%}
NULL
{%- else -%}
{{ value }}
{%- endif -%}
{%- endmacro %}

{% set primary_keys_literal = sql_string(primary_keys_display) -%}
{% set applied_filter_literal = sql_string(filter_condition) -%}

DECLARE VARIABLE validation_begin_ts TIMESTAMP DEFAULT current_timestamp();

{# Begin view creation #}
{% set has_any = (count_tolerance is not none)
  or (pk_row_hash_check and primary_keys)
  or (null_validation_columns and null_validation_tolerance is not none)
  or (agg_validations)
  or (uniqueness_columns and uniqueness_tolerance is not none)
  or (custom_sql_tests)
%}
{% if not has_any %}
CREATE OR REPLACE TEMP VIEW final_metrics_view AS SELECT
  validation_begin_ts AS validation_begin_ts,
  '{{ source_catalog }}' AS source_catalog,
  '{{ source_schema }}' AS source_schema,
  '{{ source_table }}' AS source_table,
  '{{ target_catalog }}' AS target_catalog,
  '{{ target_schema }}' AS target_schema,
  '{{ target_table }}' AS target_table,
  {{ sql_string(business_domain) }} AS business_domain,
  {{ sql_string(business_owner) }} AS business_owner,
  {{ sql_string(business_priority) }} AS business_priority,
  {{ sql_number(expected_sla_hours) }} AS expected_sla_hours,
  {{ sql_number(estimated_impact_usd) }} AS estimated_impact_usd,
  parse_json(to_json(struct(
    {{ applied_filter_literal }} AS applied_filter,
    {{ primary_keys_literal }} AS configured_primary_keys,
    'No validations configured for task {{ task_key_ }}' as message
  ))) as result_payload,
  true as overall_validation_passed;
{% else %}
CREATE OR REPLACE TEMP VIEW final_metrics_view AS
{% set ns = namespace(first=True) %}
{# Filter CTEs for reusable slices #}
{% if filter_condition %}
{% if ns.first %}WITH
{% set ns.first = False %}
{% else %},
{% endif %}
filtered_source AS (
  SELECT *
  FROM {{ source_fqn }}
  WHERE {{ filter_condition }}
),
filtered_target AS (
  SELECT *
  FROM {{ target_fqn }}
  WHERE {{ filter_condition }}
)
{% endif %}
<<<<<<< HEAD
=======

>>>>>>> 8d4ac456
{# Count metrics CTE #}
{% if count_tolerance is not none %}
{% if ns.first %}WITH
{% set ns.first = False %}
{% else %},
{% endif %}
count_metrics AS (
  SELECT
    (SELECT COUNT(1) FROM {{ builtin_source }}) AS source_count,
    (SELECT COUNT(1) FROM {{ builtin_target }}) AS target_count
)
{%- do cte_names.append('count_metrics') -%}
{%- endif %}

{# Row hash CTE #}
{% if pk_row_hash_check and primary_keys %}
{% if ns.first %}WITH
{% set ns.first = False %}
{% else %},
{% endif %}
row_hash_metrics AS (
  SELECT COUNT(1) AS total_compared_rows,
         COALESCE(SUM(CASE WHEN s.row_hash <> t.row_hash THEN 1 ELSE 0 END), 0) AS mismatch_count
  FROM (
    SELECT
      {% for pk in primary_keys %}`{{ pk }}`{% if not loop.last %}, {% endif %}{% endfor %},
      {% if hash_columns %}
      md5(to_json(struct({% for c in hash_columns %}`{{ c }}`{% if not loop.last %}, {% endif %}{% endfor %}))) AS row_hash
      {% else %}
      md5(to_json(struct(*))) AS row_hash
      {% endif %}
    FROM {{ builtin_source }}
  ) s
  INNER JOIN (
    SELECT
      {% for pk in primary_keys %}`{{ pk }}`{% if not loop.last %}, {% endif %}{% endfor %},
      {% if hash_columns %}
      md5(to_json(struct({% for c in hash_columns %}`{{ c }}`{% if not loop.last %}, {% endif %}{% endfor %}))) AS row_hash
      {% else %}
      md5(to_json(struct(*))) AS row_hash
      {% endif %}
    FROM {{ builtin_target }}
  ) t
  ON {% for pk in primary_keys %}s.`{{ pk }}` = t.`{{ pk }}`{% if not loop.last %} AND {% endif %}{% endfor %}
)
{%- do cte_names.append('row_hash_metrics') -%}
{%- endif %}

{# Null validations CTEs #}
{% if null_validation_columns and null_validation_tolerance is not none %}
{% for col in null_validation_columns %}
{% if ns.first %}WITH
{% set ns.first = False %}
{% else %},
{% endif %}
null_metrics_{{ col }} AS (
  {% if primary_keys %}
  SELECT
    SUM(CASE WHEN s.`{{ col }}` IS NULL THEN 1 ELSE 0 END) as source_nulls_{{ col }},
    SUM(CASE WHEN t.`{{ col }}` IS NULL THEN 1 ELSE 0 END) as target_nulls_{{ col }},
    COUNT(1) as total_compared_{{ col }}
  FROM {{ builtin_source }} s JOIN {{ builtin_target }} t
    ON {% for pk in primary_keys %}s.`{{ pk }}` = t.`{{ pk }}`{% if not loop.last %} AND {% endif %}{% endfor %}
  {% else %}
  SELECT
    (SELECT COUNT(1) FROM {{ builtin_source }} WHERE `{{ col }}` IS NULL) as source_nulls_{{ col }},
    (SELECT COUNT(1) FROM {{ builtin_target }} WHERE `{{ col }}` IS NULL) as target_nulls_{{ col }}
  {% endif %}
)
{%- do cte_names.append('null_metrics_' ~ col) -%}
{%- endfor -%}
{%- endif %}

{# Aggregate validations CTEs #}
{% if agg_validations %}
{% for av in agg_validations %}
{% set col = av.column %}
{% for v in av.validations %}
{% set agg = v.agg.upper() %}
{% if ns.first %}WITH
{% set ns.first = False %}
{% else %},
{% endif %}
agg_metrics_{{ col }}_{{ agg }} AS (
  SELECT
    TRY_CAST((SELECT {{ agg }}(`{{ col }}`) FROM {{ builtin_source }}) AS DECIMAL(38, 6)) AS source_value_{{ col }}_{{ agg }},
    TRY_CAST((SELECT {{ agg }}(`{{ col }}`) FROM {{ builtin_target }}) AS DECIMAL(38, 6)) AS target_value_{{ col }}_{{ agg }}
)
{%- do cte_names.append('agg_metrics_' ~ col ~ '_' ~ agg) -%}
{%- endfor -%}
{%- endfor -%}
{%- endif %}

{# Uniqueness validation CTE #}
{% if uniqueness_columns and uniqueness_tolerance is not none -%}
{% if ns.first %}WITH
{% set ns.first = False %}
{% else %},
{% endif %}
uniqueness_metrics AS (
  SELECT
    COALESCE(SUM(cnt - 1), 0) AS source_duplicates,
    (SELECT COALESCE(SUM(cnt - 1), 0) FROM (
      SELECT COUNT(1) AS cnt FROM {{ builtin_target }}
      GROUP BY {% for c in uniqueness_columns %}`{{ c }}`{% if not loop.last %}, {% endif %}{% endfor %}
    ) t WHERE cnt > 1) AS target_duplicates,
    (SELECT COUNT(1) FROM {{ builtin_source }}) AS source_total,
    (SELECT COUNT(1) FROM {{ builtin_target }}) AS target_total
  FROM (
    SELECT COUNT(1) AS cnt FROM {{ builtin_source }}
    GROUP BY {% for c in uniqueness_columns %}`{{ c }}`{% if not loop.last %}, {% endif %}{% endfor %}
  ) s WHERE cnt > 1
)
{%- do cte_names.append('uniqueness_metrics') -%}
{%- endif -%}

{# Custom SQL validation CTEs #}
{% if custom_sql_tests %}
{% for custom in custom_sql_tests %}
{% if ns.first %}WITH
{% set ns.first = False %}
{% else %},
{% endif %}
custom_sql_metrics_{{ custom.cte_base_name }} AS (
  WITH source_dataset AS (
    {{ custom.source_sql }}
  ),
  target_dataset AS (
    {{ custom.target_sql }}
  ),
  src_minus_tgt AS (
    SELECT * FROM source_dataset
    EXCEPT
    SELECT * FROM target_dataset
  ),
  tgt_minus_src AS (
    SELECT * FROM target_dataset
    EXCEPT
    SELECT * FROM source_dataset
  ),
  source_hash AS (
    SELECT COALESCE(
      sha2(
        array_join(
          sort_array(collect_list(md5(to_json(struct(*))))),
          '||'
        ),
        256
      ),
      'EMPTY'
    ) AS source_hash_value
    FROM source_dataset
  ),
  target_hash AS (
    SELECT COALESCE(
      sha2(
        array_join(
          sort_array(collect_list(md5(to_json(struct(*))))),
          '||'
        ),
        256
      ),
      'EMPTY'
    ) AS target_hash_value
    FROM target_dataset
  )
  SELECT
    (SELECT COUNT(1) FROM source_dataset) AS source_row_count_{{ custom.cte_base_name }},
    (SELECT COUNT(1) FROM target_dataset) AS target_row_count_{{ custom.cte_base_name }},
    (SELECT COUNT(1) FROM src_minus_tgt) AS rows_missing_in_target_{{ custom.cte_base_name }},
    (SELECT COUNT(1) FROM tgt_minus_src) AS rows_missing_in_source_{{ custom.cte_base_name }},
    COALESCE((SELECT to_json(struct(*)) FROM src_minus_tgt LIMIT 1), 'null') AS sample_missing_in_target_{{ custom.cte_base_name }},
    COALESCE((SELECT to_json(struct(*)) FROM tgt_minus_src LIMIT 1), 'null') AS sample_missing_in_source_{{ custom.cte_base_name }},
    (SELECT source_hash_value FROM source_hash) AS source_hash_{{ custom.cte_base_name }},
    (SELECT target_hash_value FROM target_hash) AS target_hash_{{ custom.cte_base_name }}
)
{%- do cte_names.append('custom_sql_metrics_' ~ custom.cte_base_name) -%}
{%- endfor -%}
{%- endif -%}

{# SELECT with payload struct and overall status #}
SELECT
  validation_begin_ts AS validation_begin_ts,
  '{{ source_catalog }}' AS source_catalog,
  '{{ source_schema }}' AS source_schema,
  '{{ source_table }}' AS source_table,
  '{{ target_catalog }}' AS target_catalog,
  '{{ target_schema }}' AS target_schema,
  '{{ target_table }}' AS target_table,
  {{ sql_string(business_domain) }} AS business_domain,
  {{ sql_string(business_owner) }} AS business_owner,
  {{ sql_string(business_priority) }} AS business_priority,
  {{ sql_number(expected_sla_hours) }} AS expected_sla_hours,
  {{ sql_number(estimated_impact_usd) }} AS estimated_impact_usd,
  parse_json(to_json(struct(
  {%- set comma = joiner(',') -%}
    {{ comma() }}
<<<<<<< HEAD
    {{ sql_string(filter_condition) }} AS applied_filter
=======
    {{ applied_filter_literal }} AS applied_filter
    {{ comma() }}
    {{ primary_keys_literal }} AS configured_primary_keys
>>>>>>> 8d4ac456
    {# Count payload #}
    {%- if count_tolerance is not none -%}
    {{ comma() }}
    struct(
      FORMAT_NUMBER(source_count, '#,##0') AS source_count,
      FORMAT_NUMBER(target_count, '#,##0') AS target_count,
      FORMAT_STRING('%.2f%%', CAST(COALESCE(ABS(source_count - target_count) / NULLIF(CAST(source_count AS DOUBLE), 0), 0) * 100 AS DOUBLE)) as relative_diff_percent,
      FORMAT_STRING('%.2f%%', CAST({{ count_tolerance }} * 100 AS DOUBLE)) AS tolerance_percent,
      CASE WHEN COALESCE(ABS(source_count - target_count) / NULLIF(CAST(source_count AS DOUBLE), 0), 0) <= {{ count_tolerance }} THEN 'PASS' ELSE 'FAIL' END AS status
    ) AS count_validation
    {%- endif -%}

    {# Row hash payload #}
    {%- if pk_row_hash_check and primary_keys -%}
    {{ comma() }}
    struct(
      FORMAT_NUMBER(total_compared_rows, '#,##0') AS compared_rows,
      FORMAT_NUMBER(mismatch_count, '#,##0') AS mismatch_count,
      FORMAT_STRING('%.2f%%', CAST(COALESCE((mismatch_count / NULLIF(CAST(total_compared_rows AS DOUBLE), 0)), 0) * 100 AS DOUBLE)) as mismatch_percent,
      FORMAT_STRING('%.2f%%', CAST({{ pk_hash_tolerance if pk_hash_tolerance is not none else 0.0 }} * 100 AS DOUBLE)) AS tolerance_percent,
      CASE WHEN COALESCE((mismatch_count / NULLIF(CAST(total_compared_rows AS DOUBLE), 0)), 0) <= {{ pk_hash_tolerance if pk_hash_tolerance is not none else 0.0 }} THEN 'PASS' ELSE 'FAIL' END AS status
    ) AS row_hash_validation
    {%- endif -%}

    {# Null payloads #}
    {%- if null_validation_columns and null_validation_tolerance is not none -%}
    {%- for col in null_validation_columns -%}
    {{ comma() }}
    struct(
      FORMAT_NUMBER(source_nulls_{{ col }}, '#,##0') AS source_nulls,
      FORMAT_NUMBER(target_nulls_{{ col }}, '#,##0') AS target_nulls,
      {%- if primary_keys -%}
      FORMAT_STRING('%.2f%%', CAST(
        CASE
          WHEN source_nulls_{{ col }} = 0 AND target_nulls_{{ col }} > 0 THEN 100.0
          WHEN source_nulls_{{ col }} = 0 THEN 0.0
          WHEN target_nulls_{{ col }} = 0 AND source_nulls_{{ col }} > 0 THEN 100.0
          ELSE COALESCE(ABS(source_nulls_{{ col }} - target_nulls_{{ col }}) / NULLIF(CAST(source_nulls_{{ col }} AS DOUBLE), 0), 0) * 100
        END AS DOUBLE
      )) as relative_diff_percent,
      {%- else -%}
      FORMAT_STRING('%.2f%%', CAST(CASE WHEN source_nulls_{{ col }} = 0 AND target_nulls_{{ col }} > 0 THEN 100.0 WHEN target_nulls_{{ col }} = 0 AND source_nulls_{{ col }} > 0 THEN 100.0 ELSE COALESCE(ABS(target_nulls_{{ col }} - source_nulls_{{ col }}) / NULLIF(CAST(source_nulls_{{ col }} AS DOUBLE), 0), 0) * 100 END AS DOUBLE)) as relative_diff_percent,
      {%- endif -%}
      FORMAT_STRING('%.2f%%', CAST({{ null_validation_tolerance }} * 100 AS DOUBLE)) AS tolerance_percent,
  CASE WHEN {% if primary_keys %}
    CASE
      WHEN source_nulls_{{ col }} = 0 THEN target_nulls_{{ col }} = 0
      ELSE COALESCE(ABS(source_nulls_{{ col }} - target_nulls_{{ col }}) / NULLIF(CAST(source_nulls_{{ col }} AS DOUBLE), 0), 0) <= {{ null_validation_tolerance }}
    END
  {% else %}CASE WHEN source_nulls_{{ col }} = 0 THEN target_nulls_{{ col }} = 0 ELSE COALESCE(ABS(target_nulls_{{ col }} - source_nulls_{{ col }}) / NULLIF(CAST(source_nulls_{{ col }} AS DOUBLE), 0), 0) <= {{ null_validation_tolerance }} END{% endif %} THEN 'PASS' ELSE 'FAIL' END AS status
    ) AS null_validation_{{ col }}
    {%- endfor -%}
    {%- endif -%}

    {# Aggregate payloads #}
    {%- if agg_validations -%}
    {%- for av in agg_validations -%}
    {%- for v in av.validations -%}
    {% set diff_expr = agg_rel_diff(av.column, v.agg.upper()) %}
    {{ comma() }}
    struct(
      FORMAT_NUMBER(source_value_{{ av.column }}_{{ v.agg.upper() }}, '#,##0.00') as source_value,
      FORMAT_NUMBER(target_value_{{ av.column }}_{{ v.agg.upper() }}, '#,##0.00') as target_value,
      FORMAT_STRING('%.2f%%', CAST(({{ diff_expr }}) * 100 AS DOUBLE)) as relative_diff_percent,
      FORMAT_STRING('%.2f%%', CAST({{ v.tolerance }} * 100 AS DOUBLE)) AS tolerance_percent,
      CASE WHEN COALESCE({{ diff_expr }}, CAST(0 AS DECIMAL(38, 12))) <= {{ v.tolerance }} THEN 'PASS' ELSE 'FAIL' END AS status
    ) AS agg_validation_{{ av.column }}_{{ v.agg.upper() }}
    {%- endfor -%}
    {%- endfor -%}
    {%- endif -%}

  {# Uniqueness payload #}
  {% if uniqueness_columns and uniqueness_tolerance is not none -%}
    {{ comma() }}
    struct(
      FORMAT_NUMBER(source_duplicates, '#,##0') AS source_duplicates,
      FORMAT_NUMBER(target_duplicates, '#,##0') AS target_duplicates,
      FORMAT_STRING('%.2f%%', CAST(COALESCE(source_duplicates / NULLIF(CAST(source_total AS DOUBLE), 0), 0) * 100 AS DOUBLE)) as source_dupe_percent,
      FORMAT_STRING('%.2f%%', CAST(COALESCE(target_duplicates / NULLIF(CAST(target_total AS DOUBLE), 0), 0) * 100 AS DOUBLE)) as target_dupe_percent,
      FORMAT_STRING('%.2f%%', CAST({{ uniqueness_tolerance }} * 100 AS DOUBLE)) AS tolerance_percent,
      CASE WHEN COALESCE(source_duplicates / NULLIF(CAST(source_total AS DOUBLE), 0), 0) <= {{ uniqueness_tolerance }}
            AND COALESCE(target_duplicates / NULLIF(CAST(target_total AS DOUBLE), 0), 0) <= {{ uniqueness_tolerance }} THEN 'PASS' ELSE 'FAIL' END AS status
  ) AS uniqueness_validation_{{ uniqueness_columns|join('_') }}
  {%- endif -%}

  {# Custom SQL payloads #}
  {%- if custom_sql_tests -%}
  {%- for custom in custom_sql_tests -%}
    {{ comma() }}
    struct(
      {{ sql_string(custom.name) }} AS name,
      {{ sql_string(custom.description) }} AS description,
      {{ sql_string(custom.base_sql) }} AS input_sql_template,
      {{ sql_string(custom.source_sql) }} AS rendered_source_sql,
      {{ sql_string(custom.target_sql) }} AS rendered_target_sql,
      FORMAT_NUMBER(source_row_count_{{ custom.cte_base_name }}, '#,##0') AS source_row_count,
      FORMAT_NUMBER(target_row_count_{{ custom.cte_base_name }}, '#,##0') AS target_row_count,
      FORMAT_NUMBER(rows_missing_in_target_{{ custom.cte_base_name }}, '#,##0') AS rows_missing_in_target,
      FORMAT_NUMBER(rows_missing_in_source_{{ custom.cte_base_name }}, '#,##0') AS rows_missing_in_source,
      CASE WHEN sample_missing_in_target_{{ custom.cte_base_name }} = 'null' THEN NULL ELSE sample_missing_in_target_{{ custom.cte_base_name }} END AS sample_missing_in_target,
      CASE WHEN sample_missing_in_source_{{ custom.cte_base_name }} = 'null' THEN NULL ELSE sample_missing_in_source_{{ custom.cte_base_name }} END AS sample_missing_in_source,
      CASE WHEN COALESCE(rows_missing_in_target_{{ custom.cte_base_name }}, 0) = 0
                AND COALESCE(rows_missing_in_source_{{ custom.cte_base_name }}, 0) = 0
                AND COALESCE(source_hash_{{ custom.cte_base_name }}, 'EMPTY') = COALESCE(target_hash_{{ custom.cte_base_name }}, 'EMPTY')
           THEN 'PASS' ELSE 'FAIL' END AS status
    ) AS custom_sql_validation_{{ custom.cte_base_name }}
  {%- endfor -%}
  {%- endif -%}
  ))) as result_payload,
  (
    {%- set andsep = joiner(' AND ') -%}
    {%- if count_tolerance is not none -%}
    {{ andsep() }} COALESCE(ABS(source_count - target_count) / NULLIF(CAST(source_count AS DOUBLE), 0), 0) <= {{ count_tolerance }}
    {%- endif -%}
    {%- if pk_row_hash_check and primary_keys -%}
    {{ andsep() }} COALESCE((mismatch_count / NULLIF(CAST(total_compared_rows AS DOUBLE), 0)), 0) <= {{ pk_hash_tolerance if pk_hash_tolerance is not none else 0.0 }}
    {%- endif -%}
    {%- if null_validation_columns and null_validation_tolerance is not none -%}
    {%- for col in null_validation_columns -%}
    {{ andsep() }}
      {%- if primary_keys -%}
      CASE
        WHEN source_nulls_{{ col }} = 0 THEN target_nulls_{{ col }} = 0
        ELSE COALESCE(ABS(source_nulls_{{ col }} - target_nulls_{{ col }}) / NULLIF(CAST(source_nulls_{{ col }} AS DOUBLE), 0), 0) <= {{ null_validation_tolerance }}
      END
      {%- else -%}
      CASE WHEN source_nulls_{{ col }} = 0 THEN target_nulls_{{ col }} = 0 ELSE COALESCE(ABS(target_nulls_{{ col }} - source_nulls_{{ col }}) / NULLIF(CAST(source_nulls_{{ col }} AS DOUBLE), 0), 0) <= {{ null_validation_tolerance }} END
      {%- endif -%}
    {%- endfor -%}
    {%- endif -%}
    {%- if agg_validations -%}
    {%- for av in agg_validations -%}
    {%- for v in av.validations -%}
    {{ andsep() }} COALESCE({{ agg_rel_diff(av.column, v.agg.upper()) }}, CAST(0 AS DECIMAL(38, 12))) <= {{ v.tolerance }}
    {%- endfor -%}
    {%- endfor -%}
    {%- endif -%}
  {%- if uniqueness_columns and uniqueness_tolerance is not none -%}
  {{ andsep() }} COALESCE(source_duplicates / NULLIF(CAST(source_total AS DOUBLE), 0), 0) <= {{ uniqueness_tolerance }}
  {{ andsep() }} COALESCE(target_duplicates / NULLIF(CAST(target_total AS DOUBLE), 0), 0) <= {{ uniqueness_tolerance }}
  {%- endif -%}
  {%- if custom_sql_tests -%}
  {%- for custom in custom_sql_tests -%}
  {{ andsep() }} COALESCE(rows_missing_in_target_{{ custom.cte_base_name }}, 0) = 0
  {{ andsep() }} COALESCE(rows_missing_in_source_{{ custom.cte_base_name }}, 0) = 0
  {{ andsep() }} COALESCE(source_hash_{{ custom.cte_base_name }}, 'EMPTY') = COALESCE(target_hash_{{ custom.cte_base_name }}, 'EMPTY')
  {%- endfor -%}
  {%- endif -%}
  ) AS overall_validation_passed
FROM
{% if cte_names | length > 0 %}
{# NOTE: All CTEs in cte_names must return exactly one row. CROSS JOIN is only safe under this assumption. #}
{{ cte_names | join(' CROSS JOIN ') }}
{% else %}
(SELECT 1 AS placeholder)
{% endif %}
;
{% endif %}

INSERT INTO {{ results_table }} (task_key, status, run_id, job_id, job_name, job_start_ts, validation_begin_ts, validation_complete_ts, source_catalog, source_schema, source_table, target_catalog, target_schema, target_table, business_domain, business_owner, business_priority, expected_sla_hours, estimated_impact_usd, result_payload)
SELECT '{{ task_key_ }}', CASE WHEN overall_validation_passed THEN 'SUCCESS' ELSE 'FAILURE' END,
:run_id, :job_id, '{{ job_name }}', :job_start_ts, validation_begin_ts, current_timestamp(), source_catalog, source_schema, source_table, target_catalog, target_schema, target_table, business_domain, business_owner, business_priority, expected_sla_hours, estimated_impact_usd, result_payload FROM final_metrics_view;

SELECT RAISE_ERROR(CONCAT('DataPact validation failed for task: {{ task_key_ }}. Payload: \n', to_json(result_payload, map('pretty', 'true')))) FROM final_metrics_view WHERE overall_validation_passed = false;

SELECT to_json(result_payload, map('pretty', 'true')) AS result FROM final_metrics_view WHERE overall_validation_passed = true;<|MERGE_RESOLUTION|>--- conflicted
+++ resolved
@@ -19,14 +19,11 @@
   {% set builtin_source = source_fqn -%}
   {% set builtin_target = target_fqn -%}
 {% endif -%}
-<<<<<<< HEAD
-=======
 {% if primary_keys %}
   {% set primary_keys_display = primary_keys | join(', ') %}
 {% else %}
   {% set primary_keys_display = None %}
 {% endif %}
->>>>>>> 8d4ac456
 
 {# Helper macros #}
 {% macro agg_rel_diff(column, agg) -%}
@@ -109,10 +106,7 @@
   WHERE {{ filter_condition }}
 )
 {% endif %}
-<<<<<<< HEAD
-=======
-
->>>>>>> 8d4ac456
+
 {# Count metrics CTE #}
 {% if count_tolerance is not none %}
 {% if ns.first %}WITH
@@ -310,13 +304,9 @@
   parse_json(to_json(struct(
   {%- set comma = joiner(',') -%}
     {{ comma() }}
-<<<<<<< HEAD
-    {{ sql_string(filter_condition) }} AS applied_filter
-=======
     {{ applied_filter_literal }} AS applied_filter
     {{ comma() }}
     {{ primary_keys_literal }} AS configured_primary_keys
->>>>>>> 8d4ac456
     {# Count payload #}
     {%- if count_tolerance is not none -%}
     {{ comma() }}
